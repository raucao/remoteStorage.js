--- conflicted
+++ resolved
@@ -44,11 +44,7 @@
 
   store.on('change', function(e) {
     var moduleName = extractModuleName(e.path);
-<<<<<<< HEAD
-    fireChange(moduleName, e);//window-, device- and cloud-based changes all get fired from the store.
-=======
     fireChange(moduleName, e);//remote-based changes get fired from the store.
->>>>>>> f99cacd7
     fireChange('root', e);//root module gets everything
   });
 
