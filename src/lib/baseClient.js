/* -*- js-indent-level:2 -*- */

define(['./sync', './store', './util'], function (sync, store, util) {

  "use strict";

  var logger = util.getLogger('baseClient');
  var moduleEvents = {};

  function extractModuleName(path) {
    if (path && typeof(path) == 'string') {
      var parts = path.split('/');
      if(parts.length > 3 && parts[1] == 'public') {
        return parts[2];
      } else if(parts.length > 2){
        return parts[1];
      }
    }
  }

  function fireChange(moduleName, eventObj) {
    if(moduleEvents[moduleName]) {

      if(moduleName !== 'root') {
        eventObj.relativePath = eventObj.path.replace(new RegExp('^/(?public/|)' + moduleName + '/'), '');
      }

      moduleEvents[moduleName].emit('change', eventObj);
    }
  }

  store.on('change', function(e) {
    var moduleName = extractModuleName(e.path);
    fireChange(moduleName, e);//remote-based changes get fired from the store.
    fireChange('root', e);//root module gets everything
  });

  function set(path, absPath, valueStr) {
    var moduleName = extractModuleName(absPath);
    if(util.isDir(absPath)) {
      moduleEvents[moduleName].emit('error', 'attempt to set a value to a directory '+absPath);
      return;
    }
    var node = store.getNode(absPath);
    var changeEvent = {
      origin: 'window',
      oldValue: store.getNodeData(absPath),
      newValue: valueStr,
      path: path
    };
    store.setNodeData(absPath, valueStr, true);
    fireChange(moduleName, changeEvent);
    fireChange('root', changeEvent);
  }

  var BaseClient = function(moduleName, isPublic) {
    this.moduleName = moduleName, this.isPublic = isPublic;
    moduleEvents[moduleName] = util.getEventEmitter('change');
    util.bindAll(this);
  }

  // Class: BaseClient
  //
  // A BaseClient allows you to get, set or remove data. It is the basic
  // interface for building "modules".
  //
  // See <remoteStorage.defineModule> for details.
  //
  BaseClient.prototype = {

    // Event: error
    //
    // Fired when an error occurs.
    //
    // The event object is either a string or an array of error messages.
    //
    // Example:
    //   > client.on('error', function(err) {
    //   >   console.error('something went wrong:', err);
    //   > });
    //
    //
    // Event: change
    //
    // Fired when data concerning this module is updated.
    //
    // Properties:
<<<<<<< HEAD
    //   path     - path to the node that chagned
    //   newValue - new value of the node. if the node has been removed, this is undefined.
    //   oldValue - previous value of the node. if the node has been newly created, this is undefined.
    //   origin   - either "window", "device" or "remote". Elaborated below.
=======
    //   path         - path to the node that changed
    //   newValue     - new value of the node. if the node has been removed, this is undefined.
    //   oldValue     - previous value of the node. if the node has been newly created, this is undefined.
    //   origin       - either "tab", "device" or "remote". Elaborated below.
    //   relativePath - path relative to the module root (*not* present in the root module. Use path there instead)
>>>>>>> 2d164900
    //
    // Change origins:
    //   Change events can come from different origins. In order for your app to
    //   update it's state appropriately, every change event knows about it's origin.
    //
    //   The following origins are defined,
    //
    //   window - this event was generated from the same *browser tab* or window that received the event
    //   device - this event was generated from the same *app*, but a differnent tab or window
    //   remote - this event came from the *remotestorage server*. that means another app or the same app on another device caused the event.
    //
    // Example:
    //   > client.on('change', function(event) {
    //   >   if(event.newValue && event.oldValue) {
    //   >     console.log(event.origin + ' updated ' + event.path + ':', event.oldValue, '->', event.newValue);
    //   >   } else if(event.newValue) {
    //   >     console.log(event.origin + ' created ' + event.path + ':', undefined, '->', event.newValue);
    //   >   } else {
    //   >     console.log(event.origin + ' removed ' + event.path + ':', event.oldValue, '->', undefined);
    //   >   }
    //   > });
    //   

    makePath: function(path) {
      if(this.moduleName == 'root') {
        return path;
      }
      return (this.isPublic?'/public/':'/')+this.moduleName+'/'+path;
    },

    nodeGivesAccess: function(path, mode) {
      var node = store.getNode(path);
      logger.debug("check node access", path, mode, node);
      var access = (new RegExp(mode)).test(node.startAccess);
      if(access) {
        return true
      } else if(path.length > 0) {
        return this.nodeGivesAccess(path.replace(/[^\/]+\/?$/, ''))
      }
    },

    ensureAccess: function(mode) {
      var path = this.makePath(this.moduleName == 'root' ? '/' : '');

      if(! this.nodeGivesAccess(path, mode)) {
        throw "Not sufficient access claimed for node at " + path;
      }
    },


    //  
    // Method: on
    //  
    // Install an event handler for the given type.
    // 
    // Parameters:
    //   eventType - type of event, either "change" or "error"
    //   handler   - event handler function
    //   context   - (optional) context to bind handler to
    //  
    on: function(eventType, handler, context) {
      moduleEvents[this.moduleName].on(eventType, util.bindContext(handler, context));
    },

    //
    // Method: getObject
    //
    // Get a JSON object from given path.
    //
    // Parameters:
    //   path     - relative path from the module root (without leading slash)
    //   callback - (optional) callback, see below
    //   context  - context for callback.
    //
    // Sync vs. async:
    //
    //   getObject can be called with or without a callback. When the callback is
    //   omitted, an object is returned immediately, from local cache.
    //   If on the other hand a callback is given, this forces a synchronization
    //   with remotestorage and calls the callback once that synchronization has
    //   happened.
    //
    // When do I use what?:
    //
    //   It very much depends on your circumstances, but roughly put,
    //   * if you are interested in a whole *branch* of objects, then force
    //     synchronization on the root of that branch using <BaseClient.sync>,
    //     and after that use getObject *without* a callback to get your data from
    //     local cache.
    //   * if you only want to access a *single object* without syncing an entire
    //     branch, use the *asynchronous* variant. That way you only cause that
    //     particular object to be synchronized.
    //   * another reason to use the *asynchronous* call sequence would be, if you
    //     want to be very sure, that the local version of a certain object is
    //     *up-to-date*, when you retrieve it, without triggering a full-blown sync
    //     cycle.
    //
    // Returns:
    //   undefined              - When called with a callback
    //   an object or undefined - when called without a callback
    //
    getObject: function(path, callback, context) {
      this.ensureAccess('r');
      var absPath = this.makePath(path);
      if(callback) {
        sync.fetchNow(absPath, function(err, node) {
          var data = store.getNodeData(absPath);
          if(data && (typeof(data) == 'object')) {
            delete data['@type'];
          }
          util.bindContext(callback, context)(data);
        });
      } else {
        var node = store.getNode(absPath);
        var data = store.getNodeData(absPath);
        if(data && (typeof(data) == 'object')) {
          delete data['@type'];
        }
        return data;
      }
    },

    //
    // Method: getListing
    //
    // Get a list of child nodes below a given path.
    //
    // The callback semantics of getListing are identical to those of getObject.
    //
    // Parameters:
    //   path     - The path to query. It MUST end with a forward slash.
    //   callback - see getObject
    //   context  - see getObject
    //
    // Returns:
    //   An Array of keys, representing child nodes.
    //   Those keys ending in a forward slash, represent *directory nodes*, all
    //   other keys represent *data nodes*.
    //
    getListing: function(path, callback, context) {
      this.ensureAccess('r');
      var absPath = this.makePath(path);
      if(callback) {
        sync.fetchNow(absPath, function(err, node) {
          var data = store.getNodeData(absPath);
          var arr = [];
          for(var i in data) {
            arr.push(i);
          }
          util.bindContext(callback, context)(arr);
        });
      } else {
        var node = store.getNode(absPath);
        var data = store.getNodeData(absPath);
        var arr = [];
        for(var i in data) {
          arr.push(i);
        }
        return arr;
      }
    },

    //
    // Method: getDocument
    //
    // Get the document at the given path. A Document is raw data, as opposed to
    // a JSON object (use getObject for that).
    //
    // Except for the return value structure, getDocument works exactly like
    // getObject.
    //
    // Parameters:
    //   path     - see getObject
    //   callback - see getObject
    //   context  - see getObject
    //
    // Returns:
    //   An object,
    //   mimeType - String representing the MIME Type of the document.
    //   data     - Raw data of the document.
    //
    getDocument: function(path, callback, context) {
      this.ensureAccess('r');
      var absPath = this.makePath(path);
      if(callback) {
        sync.fetchNow(absPath, function(err, node) {
          util.bindContext(callback, context)({
            mimeType: node.mimeType,
            data: store.getNodeData(absPath)
          });
        });
      } else {
        var node = store.getNode(absPath);
        return {
          mimeType: node.mimeType,
          data: store.getNodeData(absPath)
        };
      }
    },


    //
    // Method: remove
    //
    // Remove node at given path from storage. Triggers synchronization.
    //
    // Parameters:
    //   path     - Path relative to the module root.
    //   callback - (optional) passed on to <syncNow>
    //   context  - (optional) passed on to <syncNow>
    //
    remove: function(path, callback, context) {
      this.ensureAccess('w');
      set(path, this.makePath(path), undefined);
      this.syncNow(util.containingDir(path), callback, context);
    },

    //
    // Method: storeObject
    //
    // Store object at given path. Triggers synchronization.
    //
    // Parameters:
    //
    //   type     - unique type of this object within this module. See description below.
    //   path     - path relative to the module root.
    //   object   - an object to be saved to the given node. It must be serializable as JSON.
    //   callback - (optional) passed on to <syncNow>
    //   context  - (optional) passed on to <syncNow>
    //
    // What about the type?:
    //
    //   A great thing about having data on the web, is to be able to link to
    //   it and rearrange it to fit the current circumstances. To facilitate
    //   that, eventually you need to know how the data at hand is structured.
    //   For documents on the web, this is usually done via a MIME type. The
    //   MIME type of JSON objects however, is always application/json.
    //   To add that extra layer of "knowing what this object is", remotestorage
    //   aims to use <JSON-LD at http://json-ld.org/>.
    //   A first step in that direction, is to add a *@type attribute* to all
    //   JSON data put into remotestorage.
    //   Now that is what the *type* is for. 
    //   
    //   Within remoteStorage.js, @type values are built using three components:
    //     https://remotestoragejs.com/spec/modules/ - A prefix to guarantee unqiueness
    //     the module name     - module names should be unique as well
    //     the type given here - naming this particular kind of object within this module
    //
    //   In retrospect that means, that whenever you introduce a new "type" in calls to
    //   storeObject, you should make sure that once your code is in the wild, future
    //   versions of the code are compatible with the same JSON structure.
    //
    // 
    storeObject: function(type, path, obj, callback, context) {
      this.ensureAccess('w');
      if(typeof(obj) !== 'object') {
        throw "storeObject needs to get an object as value!"
      }
      obj['@type'] = 'https://remotestoragejs.com/spec/modules/'+this.moduleName+'/'+type;
      set(path, this.makePath(path), obj, 'application/json');
      var parentPath = util.containingDir(path);
      this.sync(parentPath);
      this.syncNow(parentPath, callback, context);
    },

    //
    // Method: storeDocument
    //
    // Store raw data at a given path. Triggers synchronization.
    //
    // Parameters:
    //   mimeType - MIME media type of the data being stored
    //   path     - path relative to the module root. MAY NOT end in a forward slash.
    //   data     - string of raw data to store
    //   callback - (optional) passed to <syncNow>
    //   context  - (optional) passed to <syncNow>
    //
    // The given mimeType will later be returned, when retrieving the data
    // using getDocument.
    //
    storeDocument: function(mimeType, path, data, callback, context) {
      this.ensureAccess('w');
      set(path, this.makePath(path), data, mimeType);
      this.syncNow(path, callback, context);
    },

    //
    // Method: getItemURL
    //
    // Get the full URL of the item at given path. This will only
    // work, if the user is connected to a remotestorage account.
    //
    // Parameter:
    //   path - path relative to the module root
    //
    // Returns:
    //   a String - when currently connected
    //   null - when currently disconnected
    getItemURL: function(path) {
      var base = remoteStorage.getStorageHref();
      if(! base) {
        return null;
      }
      if(base.substr(-1) != '/') {
        base = base + '/';
      }
      return base + this.makePath(path);
    },

    //
    // Method: use
    //
    // Force given path to be synchronized in the future.
    //
    // In order for a given path to be synchronized with remotestorage by
    // <syncNow>, it has to be marked as "interesting". This is done via the
    // *force* flag. Forcing sync on a directory causes the entire branch
    // to be considered "forced".
    //
    // Parameters:
    //   path      - path relative to the module root
    //   switchVal - optional boolean flag to set force value. Use "false" to remove the force flag.
    //
    use: function(path, switchVal) {
      var absPath = this.makePath(path);
      store.setNodeForce(absPath, (switchVal != false));
    },

    sync: function() {
      util.deprecate('BaseClient.sync', 'BaseClient.use');
      this.use.apply(this, arguments);
    },

    //
    // Method: syncNow
    //
    // Start synchronization at given path.
    //
    // Note that only those nodes will be synchronized, that have a *force* flag
    // set. Use <BaseClient.sync> to set the force flag on a node.
    //
    // Parameters:
    //   path     - relative path from the module root. 
    //   callback - (optional) callback to call once synchronization finishes.
    //   context  - (optional) context to bind callback to.
    //
    syncNow: function(path, callback, context) {
      sync.syncNow(
        this.makePath(path),
        ( callback ?
          util.bindContext(callback, context) :
          util.bindContext(function(errors) {
            if(errors && errors.length > 0) {
              logger.error("Error syncing: ", errors);
              moduleEvents[this.moduleName].emit('error', errors);
            }
          }, this) )
      );
    }
  };

  return BaseClient;

});<|MERGE_RESOLUTION|>--- conflicted
+++ resolved
@@ -85,18 +85,11 @@
     // Fired when data concerning this module is updated.
     //
     // Properties:
-<<<<<<< HEAD
-    //   path     - path to the node that chagned
-    //   newValue - new value of the node. if the node has been removed, this is undefined.
-    //   oldValue - previous value of the node. if the node has been newly created, this is undefined.
-    //   origin   - either "window", "device" or "remote". Elaborated below.
-=======
     //   path         - path to the node that changed
     //   newValue     - new value of the node. if the node has been removed, this is undefined.
     //   oldValue     - previous value of the node. if the node has been newly created, this is undefined.
     //   origin       - either "tab", "device" or "remote". Elaborated below.
     //   relativePath - path relative to the module root (*not* present in the root module. Use path there instead)
->>>>>>> 2d164900
     //
     // Change origins:
     //   Change events can come from different origins. In order for your app to
