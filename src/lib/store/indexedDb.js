--- conflicted
+++ resolved
@@ -48,14 +48,6 @@
         }
         
         dbRequest.onsuccess = function(event) {
-<<<<<<< HEAD
-          try {
-            var database = event.target.result;
-            if(typeof(database.setVersion) === 'function') {
-              if(database.version != DB_VERSION) {
-                var versionRequest = database.setVersion(DB_VERSION);
-                versionRequest.onsuccess = function(event) {
-=======
           logger.debug("DB REQUEST SUCCESS", event);
           try {
             var database = event.target.result;
@@ -65,31 +57,24 @@
                 var versionRequest = database.setVersion(DB_VERSION);
                 versionRequest.onsuccess = function(event) {
                   logger.debug("VERSION REQUEST SUCCESS");
->>>>>>> c3279ad2
                   upgrade(database);
                   event.target.transaction.oncomplete = function() {
                     promise.fulfill(database);
                   };
                 };
-<<<<<<< HEAD
-=======
                 versionRequest.onerror = function(event) {
                   logger.error("Version request failed", event);
                   promise.fail("Version request failed!");
                 };
->>>>>>> c3279ad2
               } else {
                 promise.fulfill(database);
               }
             } else {
               // assume onupgradeneeded is supported.
-<<<<<<< HEAD
-=======
               logger.debug("onupgradeneeded supported");
               dbRequest.onupgradeneeded = function(event) {
                 upgrade(event.target.result);
               };
->>>>>>> c3279ad2
               promise.fulfill(database);
             }
           } catch(exc) {
