<<<<<<< HEAD
remoteStorage.defineModule('public', function(client) {
    function getPublicItems()
    {
        return client.getObject("publishedItems");
    }

    return {
        exports: {
            getPublicItems: getPublicItems,
            getObject: client.getObject
        }
    }
});

remoteStorage.defineModule('root', function(myPrivateBaseClient, myPublicBaseClient) {
    function setOnChange(cb)
    {
        myPrivateBaseClient.on('change', function(e)
        {
            console.log(e); cb(e);
        });
        myPublicBaseClient.on('change', function(e)
        {
            console.log(e); cb(e);
        });
    }

    function addToPublicItems(path)
    {
        var data = myPublicBaseClient.getObject("publishedItems");
        if(path[0] == "/")
            path = path.substr(1);

        if(data)
        {
            if(data.indexOf(path) == -1)
            {
                data.unshift(path);
            }
        }
        else
        {
            data = [];
            data.push(path);
        }
        myPublicBaseClient.storeObject('array', "publishedItems", data);
    }

    function removeFromPublicItems(path)
    {
        var data = myPublicBaseClient.getObject("publishedItems");
        if(path[0] == "/")
            path = path.substr(1);
        if(data)
        {
            if($.inArray(path, data) != true)
            {
                data.pop(path);
            }
        }
        else
        {
            data = [];
        }
        myPublicBaseClient.storeObject('array', "publishedItems", data);
    }

    function publishObject(path)
    {
        if(pathIsPublic(path))
            return 'Object has already been made public';

        var data = myPrivateBaseClient.getObject(path);
        var publicPath = "/public" + path;
        addToPublicItems(publicPath);
        myPrivateBaseClient.remove(path);
        myPrivateBaseClient.storeObject(data['@type'], publicPath, data);

        return "Object " + path + " has been published to " + publicPath;
    }

    function archiveObject(path)
    {
        if(!pathIsPublic(path))
            return 'Object has already been made private';

        var data = myPrivateBaseClient.getObject(path);
        var privatePath = path.substring(7, path.length);
        removeFromPublicItems(path);
        myPrivateBaseClient.remove(path);
        myPrivateBaseClient.storeObject(data['@type'], privatePath, data);

        return "Object " + path + " has been archived to " + privatePath;
    }

    function pathIsPublic(path)
    {
        if(path.substring(0, 8) == "/public/")
            return true;
        return false;
    }

    function getClient(path)
    {
        if(!pathIsPublic(path))
            return myPrivateBaseClient;
        return myPublicBaseClient;
    }

    function getObject(path, cb, contex)
    {
       var client = getClient(path);
        return client.getObject(path, cb, contex);
    }

    function setObject(type, path, obj)
    {
        var client = getClient(path);
        client.storeObject(type, path, obj);
    }

    function removeObject(path)
    {
        var client = getClient(path);
        client.remove(path);
    }

    function getListing(path, cb, context)
    {
        var client = getClient(path);
        return client.getListing(path, cb, context);
    }

    return {
        exports: {
            getListing: getListing,
            getObject: getObject,
            setObject: setObject,
            removeObject: removeObject,
            archiveObject: archiveObject,
            publishObject: publishObject,
            setOnChange:setOnChange
        }
    }
});


=======
remoteStorage.defineModule('root', function(myPrivateBaseClient, myPublicBaseClient) {
  function setOnChange(cb)
  {
    myPrivateBaseClient.on('change', function(e)
                           {
                             console.log(e); cb(e);
                           });
    myPublicBaseClient.on('change', function(e)
                          {
                            console.log(e); cb(e);
                          });
  }

  function addToPublicItems(path)
  {
    var data = myPublicBaseClient.getObject("publishedItems");
    if(path[0] == "/")
      path = path.substr(1);

    if(data)
    {
      if(data.indexOf(path) == -1)
      {
        data.unshift(path);
      }
    }
    else
    {
      data = [];
      data.push(path);
    }
    myPublicBaseClient.storeObject('array', "publishedItems", data);
  }

  function removeFromPublicItems(path)
  {
    var data = myPublicBaseClient.getObject("publishedItems");
    if(path[0] == "/")
      path = path.substr(1);
    if(data)
    {
      if(data.indexOf(path) != -1)
      {
        data.pop(path);
      }
    }
    else
    {
      data = [];
    }
    myPublicBaseClient.storeObject('array', "publishedItems", data);
  }

  function publishObject(path)
  {
    if(pathIsPublic(path))
      return 'Object has already been made public';

    var data = myPrivateBaseClient.getObject(path);
    var publicPath = "/public" + path;
    addToPublicItems(publicPath);
    myPrivateBaseClient.remove(path);
    myPrivateBaseClient.storeObject(data['@type'], publicPath, data);

    return "Object " + path + " has been published to " + publicPath;
  }

  function archiveObject(path)
  {
    if(!pathIsPublic(path))
      return 'Object has already been made private';

    var data = myPrivateBaseClient.getObject(path);
    var privatePath = path.substring(7, path.length);
    removeFromPublicItems(path);
    myPrivateBaseClient.remove(path);
    myPrivateBaseClient.storeObject(data['@type'], privatePath, data);

    return "Object " + path + " has been archived to " + privatePath;
  }

  function pathIsPublic(path)
  {
    if(path.substring(0, 8) == "/public/")
      return true;
    return false;
  }

  function getClient(path)
  {
    if(!pathIsPublic(path))
      return myPrivateBaseClient;
    return myPublicBaseClient;
  }

  function getObject(path, cb, contex)
  {
    var client = getClient(path);
    return client.getObject(path, cb, contex);
  }

  function setObject(type, path, obj)
  {
    var client = getClient(path);
    client.storeObject(type, path, obj);
  }

  function removeObject(path)
  {
    var client = getClient(path);
    client.remove(path);
  }

  function getListing(path, cb, context)
  {
    var client = getClient(path);
    return client.getListing(path, cb, context);
  }

  return {
    exports: {
      getListing: getListing,
      getObject: getObject,
      setObject: setObject,
      removeObject: removeObject,
      archiveObject: archiveObject,
      publishObject: publishObject,
      setOnChange:setOnChange
    }
  }
});

>>>>>>> 9763fb4c
<|MERGE_RESOLUTION|>--- conflicted
+++ resolved
@@ -1,7 +1,5 @@
-<<<<<<< HEAD
 remoteStorage.defineModule('public', function(client) {
-    function getPublicItems()
-    {
+    function getPublicItems() {
         return client.getObject("publishedItems");
     }
 
@@ -14,194 +12,47 @@
 });
 
 remoteStorage.defineModule('root', function(myPrivateBaseClient, myPublicBaseClient) {
-    function setOnChange(cb)
-    {
-        myPrivateBaseClient.on('change', function(e)
-        {
-            console.log(e); cb(e);
-        });
-        myPublicBaseClient.on('change', function(e)
-        {
-            console.log(e); cb(e);
-        });
-    }
-
-    function addToPublicItems(path)
-    {
-        var data = myPublicBaseClient.getObject("publishedItems");
-        if(path[0] == "/")
-            path = path.substr(1);
-
-        if(data)
-        {
-            if(data.indexOf(path) == -1)
-            {
-                data.unshift(path);
-            }
-        }
-        else
-        {
-            data = [];
-            data.push(path);
-        }
-        myPublicBaseClient.storeObject('array', "publishedItems", data);
-    }
-
-    function removeFromPublicItems(path)
-    {
-        var data = myPublicBaseClient.getObject("publishedItems");
-        if(path[0] == "/")
-            path = path.substr(1);
-        if(data)
-        {
-            if($.inArray(path, data) != true)
-            {
-                data.pop(path);
-            }
-        }
-        else
-        {
-            data = [];
-        }
-        myPublicBaseClient.storeObject('array', "publishedItems", data);
-    }
-
-    function publishObject(path)
-    {
-        if(pathIsPublic(path))
-            return 'Object has already been made public';
-
-        var data = myPrivateBaseClient.getObject(path);
-        var publicPath = "/public" + path;
-        addToPublicItems(publicPath);
-        myPrivateBaseClient.remove(path);
-        myPrivateBaseClient.storeObject(data['@type'], publicPath, data);
-
-        return "Object " + path + " has been published to " + publicPath;
-    }
-
-    function archiveObject(path)
-    {
-        if(!pathIsPublic(path))
-            return 'Object has already been made private';
-
-        var data = myPrivateBaseClient.getObject(path);
-        var privatePath = path.substring(7, path.length);
-        removeFromPublicItems(path);
-        myPrivateBaseClient.remove(path);
-        myPrivateBaseClient.storeObject(data['@type'], privatePath, data);
-
-        return "Object " + path + " has been archived to " + privatePath;
-    }
-
-    function pathIsPublic(path)
-    {
-        if(path.substring(0, 8) == "/public/")
-            return true;
-        return false;
-    }
-
-    function getClient(path)
-    {
-        if(!pathIsPublic(path))
-            return myPrivateBaseClient;
-        return myPublicBaseClient;
-    }
-
-    function getObject(path, cb, contex)
-    {
-       var client = getClient(path);
-        return client.getObject(path, cb, contex);
-    }
-
-    function setObject(type, path, obj)
-    {
-        var client = getClient(path);
-        client.storeObject(type, path, obj);
-    }
-
-    function removeObject(path)
-    {
-        var client = getClient(path);
-        client.remove(path);
-    }
-
-    function getListing(path, cb, context)
-    {
-        var client = getClient(path);
-        return client.getListing(path, cb, context);
-    }
-
-    return {
-        exports: {
-            getListing: getListing,
-            getObject: getObject,
-            setObject: setObject,
-            removeObject: removeObject,
-            archiveObject: archiveObject,
-            publishObject: publishObject,
-            setOnChange:setOnChange
-        }
-    }
-});
-
-
-=======
-remoteStorage.defineModule('root', function(myPrivateBaseClient, myPublicBaseClient) {
-  function setOnChange(cb)
-  {
-    myPrivateBaseClient.on('change', function(e)
-                           {
-                             console.log(e); cb(e);
-                           });
-    myPublicBaseClient.on('change', function(e)
-                          {
-                            console.log(e); cb(e);
-                          });
+  function setOnChange(cb) {
+    myPrivateBaseClient.on('change', function(e) {
+      console.log(e); cb(e);
+    });
+    myPublicBaseClient.on('change', function(e) {
+      console.log(e); cb(e);
+    });
   }
 
-  function addToPublicItems(path)
-  {
+  function addToPublicItems(path) {
     var data = myPublicBaseClient.getObject("publishedItems");
     if(path[0] == "/")
       path = path.substr(1);
 
-    if(data)
-    {
+    if(data) {
       if(data.indexOf(path) == -1)
       {
         data.unshift(path);
       }
-    }
-    else
-    {
+    } else {
       data = [];
       data.push(path);
     }
     myPublicBaseClient.storeObject('array', "publishedItems", data);
   }
 
-  function removeFromPublicItems(path)
-  {
+  function removeFromPublicItems(path) {
     var data = myPublicBaseClient.getObject("publishedItems");
     if(path[0] == "/")
       path = path.substr(1);
-    if(data)
-    {
-      if(data.indexOf(path) != -1)
-      {
+    if(data) {
+      if(data.indexOf(path) != -1) {
         data.pop(path);
       }
-    }
-    else
-    {
+    } else {
       data = [];
     }
     myPublicBaseClient.storeObject('array', "publishedItems", data);
   }
 
-  function publishObject(path)
-  {
+  function publishObject(path) {
     if(pathIsPublic(path))
       return 'Object has already been made public';
 
@@ -214,8 +65,7 @@
     return "Object " + path + " has been published to " + publicPath;
   }
 
-  function archiveObject(path)
-  {
+  function archiveObject(path) {
     if(!pathIsPublic(path))
       return 'Object has already been made private';
 
@@ -228,40 +78,34 @@
     return "Object " + path + " has been archived to " + privatePath;
   }
 
-  function pathIsPublic(path)
-  {
+  function pathIsPublic(path) {
     if(path.substring(0, 8) == "/public/")
       return true;
     return false;
   }
 
-  function getClient(path)
-  {
+  function getClient(path) {
     if(!pathIsPublic(path))
       return myPrivateBaseClient;
     return myPublicBaseClient;
   }
 
-  function getObject(path, cb, contex)
-  {
+  function getObject(path, cb, contex) {
     var client = getClient(path);
     return client.getObject(path, cb, contex);
   }
 
-  function setObject(type, path, obj)
-  {
+  function setObject(type, path, obj) {
     var client = getClient(path);
     client.storeObject(type, path, obj);
   }
 
-  function removeObject(path)
-  {
+  function removeObject(path) {
     var client = getClient(path);
     client.remove(path);
   }
 
-  function getListing(path, cb, context)
-  {
+  function getListing(path, cb, context) {
     var client = getClient(path);
     return client.getListing(path, cb, context);
   }
@@ -277,6 +121,4 @@
       setOnChange:setOnChange
     }
   }
-});
-
->>>>>>> 9763fb4c
+});